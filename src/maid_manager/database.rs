// Copyright 2015 MaidSafe.net limited.
//
// This SAFE Network Software is licensed to you under (1) the MaidSafe.net Commercial License,
// version 1.0 or later, or (2) The General Public License (GPL), version 3, depending on which
// licence you accepted on initial access to the Software (the "Licences").
//
// By contributing code to the SAFE Network Software, or to this project generally, you agree to be
// bound by the terms of the MaidSafe Contributor Agreement, version 1.0.  This, along with the
// Licenses can be found in the root directory of this project at LICENSE, COPYING and CONTRIBUTOR.
//
// Unless required by applicable law or agreed to in writing, the SAFE Network Software distributed
// under the GPL Licence is distributed on an "AS IS" BASIS, WITHOUT WARRANTIES OR CONDITIONS OF ANY
// KIND, either express or implied.
//
// Please review the Licences for the specific language governing permissions and limitations
// relating to use of the SAFE Network Software.

#![allow(dead_code)]

use std::collections;
use routing::generic_sendable_type::GenericSendableType;
use routing::NameType;
use routing::sendable::Sendable;
use rustc_serialize::{Decodable, Decoder, Encodable, Encoder};
use routing::node_interface::RoutingNodeAction;
use cbor;
use routing::types::GROUP_SIZE;
use utils::median;

type Identity = NameType; // maid node address

/// MaidManagerAccountWrapper implemets the sendable trait from routing, thus making it transporatble
/// across through the routing layer
#[derive(RustcEncodable, RustcDecodable, PartialEq, Eq, Debug)]
pub struct MaidManagerAccountWrapper {
    name: NameType,
    tag: u64,
    account: MaidManagerAccount
}

impl MaidManagerAccountWrapper {
    pub fn new(name: NameType, account: MaidManagerAccount) -> MaidManagerAccountWrapper {
        MaidManagerAccountWrapper {
            name: name,
            tag: 200, // FIXME : Change once the tag is freezed
            account: account
        }
    }

    pub fn get_account(&self) -> MaidManagerAccount {
        self.account.clone()
    }
}

impl Clone for MaidManagerAccountWrapper {
    fn clone(&self) -> Self {
        MaidManagerAccountWrapper::new(self.name.clone(), self.account.clone())
    }
}

impl Sendable for MaidManagerAccountWrapper {
    fn name(&self) -> NameType {
        self.name.clone()
    }

    fn type_tag(&self) -> u64 {
        self.tag.clone()
    }

    fn serialised_contents(&self) -> Vec<u8> {
        let mut e = cbor::Encoder::from_memory();
        e.encode(&[&self]).unwrap();
        e.into_bytes()
    }

    fn refresh(&self)->bool {
        true
    }

    fn merge<'a, I>(responses: I) -> Option<Self> where I: Iterator<Item=&'a Self> {
        let mut tmp_wrapper: MaidManagerAccountWrapper;
        let mut data_stored: Vec<u64> = Vec::new();
        let mut space_available: Vec<u64> = Vec::new();
        for value in responses {
            let mut d = cbor::Decoder::from_bytes(value.serialised_contents());
            tmp_wrapper = d.decode().next().unwrap().unwrap();
            data_stored.push(tmp_wrapper.get_account().get_data_stored());
            space_available.push(tmp_wrapper.get_account().get_available_space());
        }
        assert!(data_stored.len() < (GROUP_SIZE as usize + 1) / 2);

        Some(MaidManagerAccountWrapper::new(NameType([0u8;64]), MaidManagerAccount {
            data_stored : median(&data_stored),
            space_available: median(&space_available)
        }))
    }
}

#[derive(RustcEncodable, RustcDecodable, PartialEq, Eq, Debug)]
pub struct MaidManagerAccount {
    data_stored : u64,
    space_available : u64
}

impl Clone for MaidManagerAccount {
    fn clone(&self) -> Self {
        MaidManagerAccount {
          data_stored: self.data_stored,
          space_available: self.space_available
        }
    }
}

impl MaidManagerAccount {
    pub fn new() -> MaidManagerAccount {
        // FIXME : to bypass the AccountCreation process for simple network allownance is granted automatically
        MaidManagerAccount { data_stored: 0, space_available: 1073741824 }
    }

    pub fn put_data(&mut self, size : u64) -> bool {
        if size > self.space_available {
            return false;
        }
        self.data_stored += size;
        self.space_available -= size;
        true
    }

    pub fn delete_data(&mut self, size : u64) {
        if self.data_stored < size {
            self.space_available += self.data_stored;
            self.data_stored = 0;
        } else {
            self.data_stored -= size;
            self.space_available += size;
        }
    }

    pub fn get_available_space(&self) -> u64 {
      self.space_available.clone()
    }


    pub fn get_data_stored(&self) -> u64 {
        self.data_stored.clone()
    }

}


pub struct MaidManagerDatabase {
  storage: collections::HashMap<Identity, MaidManagerAccount>,
}

impl MaidManagerDatabase {
  pub fn new () -> MaidManagerDatabase {
      MaidManagerDatabase { storage: collections::HashMap::with_capacity(10000), }
  }

  pub fn exist(&mut self, name : &Identity) -> bool {
      self.storage.contains_key(name)
  }

  pub fn put_data(&mut self, name: &Identity, size: u64) -> bool {
      let entry = self.storage.entry(name.clone()).or_insert(MaidManagerAccount::new());
      entry.put_data(size)
  }

<<<<<<< HEAD
  pub fn retrieve_all_and_reset(&mut self) -> Vec<MaidManagerAccountWrapper> {
=======
  pub fn retrieve_all_and_reset(&mut self) -> Vec<RoutingNodeAction> {
>>>>>>> b02392cc
      let data: Vec<_> = self.storage.drain().collect();
      let mut actions = Vec::with_capacity(data.len());
      for element in data {
<<<<<<< HEAD
          sendable_data.push(MaidManagerAccountWrapper::new(element.0, element.1));
=======
          let mut e = cbor::Encoder::from_memory();
          e.encode(&[&element.1]).unwrap();
          let serialised_content = e.into_bytes();
          actions.push(RoutingNodeAction::Put{
              destination: element.0.clone(),
              content: GenericSendableType::new(element.0, 0, serialised_content) //TODO Get type_tag correct
          });
>>>>>>> b02392cc
      }
      actions
  }

  pub fn delete_data(&mut self, name : &Identity, size: u64) {
      match self.storage.get_mut(name) {
          Some(value) => value.delete_data(size),
          None => (),
      }
  }
}


#[cfg(test)]
mod test {
    use super::*;
    use routing;
    use cbor;

    #[test]
    fn exist() {
        let mut db = MaidManagerDatabase::new();
        let name = routing::test_utils::Random::generate_random();
        assert_eq!(db.exist(&name), false);
        db.put_data(&name, 1024);
        assert_eq!(db.exist(&name), true);
    }

    #[test]
    fn put_data() {
        let mut db = MaidManagerDatabase::new();
        let name = routing::test_utils::Random::generate_random();
        assert_eq!(db.put_data(&name, 0), true);
        assert_eq!(db.put_data(&name, 1), true);
        assert_eq!(db.put_data(&name, 1073741823), true);
        assert_eq!(db.put_data(&name, 1), false);
        assert_eq!(db.put_data(&name, 1), false);
        assert_eq!(db.put_data(&name, 0), true);
        assert_eq!(db.put_data(&name, 1), false);
        assert_eq!(db.exist(&name), true);
    }

    #[test]
    fn delete_data() {
        let mut db = MaidManagerDatabase::new();
        let name = routing::test_utils::Random::generate_random();
        db.delete_data(&name, 0);
        assert_eq!(db.exist(&name), false);
        assert_eq!(db.put_data(&name, 0), true);
        assert_eq!(db.exist(&name), true);
        db.delete_data(&name, 1);
        assert_eq!(db.exist(&name), true);
        assert_eq!(db.put_data(&name, 1073741824), true);
        assert_eq!(db.put_data(&name, 1), false);
        db.delete_data(&name, 1);
        assert_eq!(db.put_data(&name, 1), true);
        assert_eq!(db.put_data(&name, 1), false);
        db.delete_data(&name, 1073741825);
        assert_eq!(db.exist(&name), true);
        assert_eq!(db.put_data(&name, 1073741825), false);
        assert_eq!(db.put_data(&name, 1073741824), true);
    }

    #[test]
    fn maid_manager_account_wrapper_serialisation() {
        let obj_before = MaidManagerAccountWrapper::new(routing::NameType([1u8;64]), MaidManagerAccount::new());

        let mut e = cbor::Encoder::from_memory();
        e.encode(&[&obj_before]).unwrap();

        let mut d = cbor::Decoder::from_bytes(e.into_bytes());
        let obj_after: MaidManagerAccountWrapper = d.decode().next().unwrap().unwrap();

        assert_eq!(obj_before, obj_after);
    }

}<|MERGE_RESOLUTION|>--- conflicted
+++ resolved
@@ -166,27 +166,13 @@
       entry.put_data(size)
   }
 
-<<<<<<< HEAD
   pub fn retrieve_all_and_reset(&mut self) -> Vec<MaidManagerAccountWrapper> {
-=======
-  pub fn retrieve_all_and_reset(&mut self) -> Vec<RoutingNodeAction> {
->>>>>>> b02392cc
       let data: Vec<_> = self.storage.drain().collect();
-      let mut actions = Vec::with_capacity(data.len());
+      let mut sendable_data = Vec::with_capacity(data.len());
       for element in data {
-<<<<<<< HEAD
           sendable_data.push(MaidManagerAccountWrapper::new(element.0, element.1));
-=======
-          let mut e = cbor::Encoder::from_memory();
-          e.encode(&[&element.1]).unwrap();
-          let serialised_content = e.into_bytes();
-          actions.push(RoutingNodeAction::Put{
-              destination: element.0.clone(),
-              content: GenericSendableType::new(element.0, 0, serialised_content) //TODO Get type_tag correct
-          });
->>>>>>> b02392cc
       }
-      actions
+      sendable_data
   }
 
   pub fn delete_data(&mut self, name : &Identity, size: u64) {
