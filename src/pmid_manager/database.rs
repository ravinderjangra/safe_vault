--- conflicted
+++ resolved
@@ -137,44 +137,30 @@
   use super::{PmidManagerDatabase, PmidManagerAccount};
   use self::routing::types::*;
 
-  #[test]
-  fn exist() {
-    let mut db = PmidManagerDatabase::new();
-    let name = routing::test_utils::Random::generate_random();
-    assert_eq!(db.exist(&name), false);
-    db.put_data(&name, 1024);
-    assert_eq!(db.exist(&name), true);
-  }
+    #[test]
+    fn exist() {
+        let mut db = PmidManagerDatabase::new();
+        let name = routing::test_utils::Random::generate_random();
+        assert_eq!(db.exist(&name), false);
+        db.put_data(&name, 1024);
+        assert_eq!(db.exist(&name), true);
+    }
 
-  #[test]
-  fn put_data() {
-    let mut db = PmidManagerDatabase::new();
-    let name = routing::test_utils::Random::generate_random();
-    assert_eq!(db.put_data(&name, 0), true);
-    assert_eq!(db.exist(&name), true);
-    assert_eq!(db.put_data(&name, 1), true);
-    assert_eq!(db.put_data(&name, 1073741823), true);
-    assert_eq!(db.put_data(&name, 1), false);
-    assert_eq!(db.put_data(&name, 1), false);
-    assert_eq!(db.put_data(&name, 0), true);
-    assert_eq!(db.put_data(&name, 1), false);
-    assert_eq!(db.exist(&name), true);
-  }
+    #[test]
+    fn put_data() {
+        let mut db = PmidManagerDatabase::new();
+        let name = routing::test_utils::Random::generate_random();
+        assert_eq!(db.put_data(&name, 0), true);
+        assert_eq!(db.exist(&name), true);
+        assert_eq!(db.put_data(&name, 1), true);
+        assert_eq!(db.put_data(&name, 1073741823), true);
+        assert_eq!(db.put_data(&name, 1), false);
+        assert_eq!(db.put_data(&name, 1), false);
+        assert_eq!(db.put_data(&name, 0), true);
+        assert_eq!(db.put_data(&name, 1), false);
+        assert_eq!(db.exist(&name), true);
+    }
 
-<<<<<<< HEAD
-  #[test]
-  fn pmid_manager_account_serialization() {
-      let obj_before = PmidManagerAccount::new();
-
-       let mut e = cbor::Encoder::from_memory();
-       e.encode(&[&obj_before]).unwrap();
-
-       let mut d = cbor::Decoder::from_bytes(e.as_bytes());
-       let obj_after: PmidManagerAccount = d.decode().next().unwrap().unwrap();
-
-       //assert_eq!(obj_before, obj_after);
-  }
-=======
     #[test]
     fn pmid_manager_account_serialisation() {
         let obj_before = super::PmidManagerAccount::new();
@@ -188,6 +174,4 @@
         assert_eq!(obj_before, obj_after);
     }
 
->>>>>>> 32013a09
-
 }