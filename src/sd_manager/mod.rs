// Copyright 2015 MaidSafe.net limited.
//
// This SAFE Network Software is licensed to you under (1) the MaidSafe.net Commercial License,
// version 1.0 or later, or (2) The General Public License (GPL), version 3, depending on which
// licence you accepted on initial access to the Software (the "Licences").
//
// By contributing code to the SAFE Network Software, or to this project generally, you agree to be
// bound by the terms of the MaidSafe Contributor Agreement, version 1.0.  This, along with the
// Licenses can be found in the root directory of this project at LICENSE, COPYING and CONTRIBUTOR.
//
// Unless required by applicable law or agreed to in writing, the SAFE Network Software distributed
// under the GPL Licence is distributed on an "AS IS" BASIS, WITHOUT WARRANTIES OR CONDITIONS OF ANY
// KIND, either express or implied.
//
// Please review the Licences for the specific language governing permissions and limitations
// relating to use of the SAFE Network Software.

pub use routing::Authority::NaeManager as Authority;

pub const ACCOUNT_TAG: u64 = ::transfer_tag::TransferTag::StructuredDataManagerAccount as u64;

pub struct StructuredDataManager {
    routing: ::vault::Routing,
    // TODO: This is assuming ChunkStore has the ability of handling mutable(SDV)
    // data, and put is overwritable
    // If such assumption becomes invalid, LruCache or Sqlite based persona specific
    // database shall be used
    chunk_store: ::chunk_store::ChunkStore,
}

impl StructuredDataManager {
    pub fn new(routing: ::vault::Routing) -> StructuredDataManager {
        // TODO adjustable max_disk_space
        StructuredDataManager {
            routing: routing,
            chunk_store: ::chunk_store::ChunkStore::new(1073741824),
        }
    }

    pub fn handle_get(&mut self,
                      our_authority: &::routing::Authority,
                      from_authority: &::routing::Authority,
                      data_request: &::routing::data::DataRequest,
                      response_token: &Option<::routing::SignedToken>)
                      -> Option<()> {
        // Check if this is for this persona, and that the Data is StructuredData.
        if !::utils::is_sd_manager_authority_type(our_authority) {
            return ::utils::NOT_HANDLED;
        }
        let structured_data_name_and_type = match data_request {
            &::routing::data::DataRequest::StructuredData(ref data_name, ref data_type) =>
                (data_name, data_type),
            _ => return ::utils::NOT_HANDLED,
        };

        // Validate from authority.
        if !::utils::is_client_authority_type(from_authority) {
            warn!("Invalid authority for GET at StructuredDataManager: {:?}", from_authority);
            return ::utils::HANDLED;
        }

        let data = self.chunk_store.get(structured_data_name_and_type.0);
        if data.len() == 0 {
            warn!("Failed to GET data with name {:?}", structured_data_name_and_type.0);
            return ::utils::HANDLED;
        }
        let decoded: ::routing::structured_data::StructuredData =
            match ::routing::utils::decode(&data) {
                Ok(data) => data,
                Err(_) => {
                    warn!("Failed to parse data with name {:?}", structured_data_name_and_type.0);
                    return ::utils::HANDLED;
                }
            };
        debug!("As {:?} sending data {:?} to {:?} in response to the original request {:?}",
               our_authority, ::routing::data::Data::StructuredData(decoded.clone()),
               from_authority, data_request);
        self.routing.get_response(our_authority.clone(),
                                  from_authority.clone(),
                                  ::routing::data::Data::StructuredData(decoded),
                                  data_request.clone(),
                                  response_token.clone());
        ::utils::HANDLED
    }

    pub fn handle_put(&mut self,
                      our_authority: &::routing::Authority,
                      from_authority: &::routing::Authority,
                      data: &::routing::data::Data)
                      -> Option<()> {
        // Check if this is for this persona, and that the Data is StructuredData.
        if !::utils::is_sd_manager_authority_type(our_authority) {
            return ::utils::NOT_HANDLED;
        }
        let structured_data = match data {
            &::routing::data::Data::StructuredData(ref structured_data) => structured_data,
            _ => return ::utils::NOT_HANDLED,
        };

        // Validate from authority.
        if !::utils::is_maid_manager_authority_type(from_authority) {
            warn!("Invalid authority for PUT at StructuredDataManager: {:?}", from_authority);
            return ::utils::HANDLED;
        }

        // TODO: SD using PUT for the first copy, then POST to update and transfer in case of churn
        //       so if the data exists, then the put shall be rejected
        //          if the data does not exist, and the request is not from SDM(i.e. a transfer),
        //              then the post shall be rejected
        //       in addition to above, POST shall check the ownership
        if !self.chunk_store.has_chunk(&structured_data.name()) {
            if let Ok(serialised_data) = ::routing::utils::encode(&structured_data) {
                self.chunk_store.put(&structured_data.name(), serialised_data);
            } else {
                debug!("Failed to serialise {:?}", structured_data);
            }
        } else {
            debug!("Already have SD {:?}", structured_data.name());
        }
        ::utils::HANDLED
    }

    pub fn handle_post(&mut self,
                       our_authority: &::routing::Authority,
                       from_authority: &::routing::Authority,
                       data: &::routing::data::Data)
                       -> Option<()> {
        // Check if this is for this persona.
        if !::utils::is_sd_manager_authority_type(our_authority) {
            return ::utils::NOT_HANDLED;
        }

        // Validate from authority, and that the Data is StructuredData.
        if !::utils::is_client_authority_type(from_authority) {
            warn!("Invalid authority for POST at StructuredDataManager: {:?}", from_authority);
            return ::utils::HANDLED;
        }
        let new_data = match data {
            &::routing::data::Data::StructuredData(ref structured_data) => structured_data,
            _ => {
                warn!("Invalid data type for POST at StructuredDataManager: {:?}", data);
                return ::utils::HANDLED;
            }
        };

        // TODO: SD using PUT for the first copy, then POST to update and transfer in case of churn
        //       so if the data exists, then the put shall be rejected
        //          if the data does not exist, and the request is not from SDM(i.e. a transfer),
        //              then the post shall be rejected
        //       in addition to above, POST shall check the ownership
        let serialised_data = self.chunk_store.get(&new_data.name());
        if serialised_data.len() == 0 {
            warn!("Don't currently hold data for POST at StructuredDataManager: {:?}", data);
            return ::utils::HANDLED;
        }
        let _ = ::routing::utils::decode::<::routing::structured_data::StructuredData>(
                &serialised_data).ok()
            .and_then(|mut existing_data| {
                debug!("StructuredDataManager updating {:?} to {:?}", existing_data, new_data);
                existing_data.replace_with_other(new_data.clone()).ok()
                    .and_then(|()| ::routing::utils::encode(&existing_data).ok())
                    .and_then(|serialised| Some(self.chunk_store.put(&new_data.name(), serialised)))
            });
        ::utils::HANDLED
    }

    pub fn handle_refresh(&mut self,
                          type_tag: &u64,
                          our_authority: &::routing::Authority,
                          payloads: &Vec<Vec<u8>>)
                          -> Option<()> {
        if *type_tag == ACCOUNT_TAG {
            if let &Authority(from_group) = our_authority {
                if let Some(merged_structured_data) =
                        ::utils::merge::<::routing::structured_data::StructuredData>(
                                from_group, payloads.clone()) {
                    self.handle_account_transfer(merged_structured_data);
                }
            } else {
                warn!("Invalid authority for refresh at StructuredDataManager: {:?}",
                      our_authority);
            }
            ::utils::HANDLED
        } else {
            ::utils::NOT_HANDLED
        }
    }

    pub fn handle_churn(&mut self, churn_node: &::routing::NameType) {
        let names = self.chunk_store.names();
        for name in names {
            let data = self.chunk_store.get(&name);
            debug!("SDManager sends out a refresh regarding data {:?}", name);
            self.routing.refresh_request(ACCOUNT_TAG, Authority(name),
                                         data, churn_node.clone());
        }
        self.chunk_store = ::chunk_store::ChunkStore::new(1073741824);
    }

    pub fn do_refresh(&mut self,
                      type_tag: &u64,
                      our_authority: &::routing::Authority,
                      churn_node: &::routing::NameType) -> Option<()> {
        if type_tag == &ACCOUNT_TAG {
            let names = self.chunk_store.names();
            for name in names {
                if *our_authority.get_location() == name {
                    let data = self.chunk_store.get(&name);
                    debug!("SDManager on-request sends out a refresh regarding data {:?}", name);
                    self.routing.refresh_request(ACCOUNT_TAG, our_authority.clone(),
                                                 data, churn_node.clone());
                }
            }
            return ::utils::HANDLED;
        }
        ::utils::NOT_HANDLED
    }

<<<<<<< HEAD
    pub fn reset(&mut self, routing: ::vault::Routing) {
        self.routing = routing;
        self.chunk_store = ChunkStore::new(1073741824);
=======
    fn handle_account_transfer(&mut self,
                               structured_data: ::routing::structured_data::StructuredData) {
        use ::types::Refreshable;
        self.chunk_store.delete(&structured_data.name());
        self.chunk_store.put(&structured_data.name(), structured_data.serialised_contents());
>>>>>>> 164fb5ba
    }
}



#[cfg(all(test, feature = "use-mock-routing"))]
mod test {
    use super::*;

    pub struct Environment {
        pub routing: ::vault::Routing,
        pub sd_manager: StructuredDataManager,
        pub data_name: ::routing::NameType,
        pub keys: (::sodiumoxide::crypto::sign::PublicKey, ::sodiumoxide::crypto::sign::SecretKey),
        pub structured_data: ::routing::structured_data::StructuredData,
        pub data: ::routing::data::Data,
        pub us: ::routing::Authority,
        pub client: ::routing::Authority,
        pub maid_manager: ::routing::Authority,
    }

    impl Environment {
        pub fn new() -> Environment {
            ::utils::initialise_logger();
            let routing = ::vault::Routing::new(::std::sync::mpsc::channel().0);
            let identifier = ::utils::random_name();
            let keys = ::sodiumoxide::crypto::sign::gen_keypair();
            let structured_data =
                evaluate_result!(::routing::structured_data::StructuredData::new(0, identifier, 0,
                                     ::routing::types::generate_random_vec_u8(1024), vec![keys.0],
                                     vec![], Some(&keys.1)));
            let data_name = structured_data.name();
            Environment {
                routing: routing.clone(),
                sd_manager: StructuredDataManager::new(routing),
                data_name: data_name.clone(),
                keys: keys,
                structured_data: structured_data.clone(),
                data: ::routing::data::Data::StructuredData(structured_data),
                us: Authority(data_name),
                client: ::routing::Authority::Client(::utils::random_name(),
                                                     ::sodiumoxide::crypto::sign::gen_keypair().0),
                maid_manager: ::maid_manager::Authority(::utils::random_name()),
            }
        }

        pub fn get_from_chunkstore(&self,
                                   data_name: &::routing::NameType)
                                   -> Option<::routing::structured_data::StructuredData> {
            let data = self.sd_manager.chunk_store.get(data_name);
            if data.len() == 0 {
                return None;
            }
            ::routing::utils::decode::<::routing::structured_data::StructuredData>(&data).ok()
        }
    }


    #[test]
    fn handle_put_get() {
        let mut env = Environment::new();
        assert_eq!(::utils::HANDLED,
                   env.sd_manager.handle_put(&env.us, &env.maid_manager, &env.data));
        assert_eq!(0, env.routing.put_requests_given().len());
        assert_eq!(0, env.routing.put_responses_given().len());

        let request = ::routing::data::DataRequest::StructuredData(env.data_name.clone(), 0);
        assert_eq!(::utils::HANDLED,
                   env.sd_manager.handle_get(&env.us, &env.client, &request, &None));
        let get_responses = env.routing.get_responses_given();
        assert_eq!(get_responses.len(), 1);
        assert_eq!(get_responses[0].our_authority, env.us);
        assert_eq!(get_responses[0].location, env.client);
        assert_eq!(get_responses[0].data, env.data);
        assert_eq!(get_responses[0].data_request, request);
        assert_eq!(get_responses[0].response_token, None);
    }

    #[test]
    fn handle_post() {
        let mut env = Environment::new();
        // posting to non-existent data
        assert_eq!(::utils::HANDLED, env.sd_manager.handle_post(&env.us, &env.client, &env.data));
        assert_eq!(None, env.get_from_chunkstore(&env.data_name));

        // PUT the data
        assert_eq!(::utils::HANDLED,
                   env.sd_manager.handle_put(&env.us, &env.maid_manager, &env.data));
        assert_eq!(env.structured_data,
                   evaluate_option!(env.get_from_chunkstore(&env.data_name),
                                    "Failed to get inital data"));

        // incorrect version
        let mut sd_new_bad = evaluate_result!(
            ::routing::structured_data::StructuredData::new(0,
                                                            *env.structured_data.get_identifier(),
                                                            3,
                                                            env.structured_data.get_data().clone(),
                                                            vec![env.keys.0],
                                                            vec![],
                                                            Some(&env.keys.1)));
        assert_eq!(::utils::HANDLED,
                   env.sd_manager.handle_post(&env.us, &env.client,
                       &::routing::data::Data::StructuredData(sd_new_bad)));
        assert_eq!(env.structured_data, evaluate_option!(env.get_from_chunkstore(&env.data_name),
                                                         "Failed to get original data."));

        // correct version
        let mut sd_new = evaluate_result!(
            ::routing::structured_data::StructuredData::new(0,
                                                            *env.structured_data.get_identifier(),
                                                            1,
                                                            env.structured_data.get_data().clone(),
                                                            vec![env.keys.0],
                                                            vec![],
                                                            Some(&env.keys.1)));
        assert_eq!(::utils::HANDLED,
                   env.sd_manager.handle_post(&env.us, &env.client,
                       &::routing::data::Data::StructuredData(sd_new.clone())));
        assert_eq!(sd_new, evaluate_option!(env.get_from_chunkstore(&env.data_name),
                                            "Failed to get updated data"));

        // update to a new owner, wrong signature
        let keys2 = ::sodiumoxide::crypto::sign::gen_keypair();
        sd_new_bad = evaluate_result!(
            ::routing::structured_data::StructuredData::new(0,
                                                            *env.structured_data.get_identifier(),
                                                            2,
                                                            env.structured_data.get_data().clone(),
                                                            vec![keys2.0],
                                                            vec![env.keys.0],
                                                            Some(&keys2.1)));
        assert_eq!(::utils::HANDLED,
                   env.sd_manager.handle_post(&env.us, &env.client,
                       &::routing::data::Data::StructuredData(sd_new_bad.clone())));
        assert_eq!(sd_new, evaluate_option!(env.get_from_chunkstore(&env.data_name),
                                            "Failed to get updated data"));

        // update to a new owner, correct signature
        sd_new = evaluate_result!(
            ::routing::structured_data::StructuredData::new(0,
                                                            *env.structured_data.get_identifier(),
                                                            2,
                                                            env.structured_data.get_data().clone(),
                                                            vec![keys2.0],
                                                            vec![env.keys.0],
                                                            Some(&env.keys.1)));
        assert_eq!(::utils::HANDLED,
                   env.sd_manager.handle_post(&env.us, &env.client,
                       &::routing::data::Data::StructuredData(sd_new.clone())));
        assert_eq!(sd_new, evaluate_option!(env.get_from_chunkstore(&env.data_name),
                                            "Failed to get re-updated data"));
    }

    #[test]
    fn handle_churn_and_account_transfer() {
        let mut env = Environment::new();
        let churn_node = ::utils::random_name();
        assert_eq!(::utils::HANDLED,
                   env.sd_manager.handle_put(&env.us, &env.maid_manager, &env.data));
        env.sd_manager.handle_churn(&churn_node);
        let refresh_requests = env.routing.refresh_requests_given();
        assert_eq!(refresh_requests.len(), 1);
        assert_eq!(refresh_requests[0].type_tag, ACCOUNT_TAG);
        assert_eq!(refresh_requests[0].our_authority, env.us);

        let mut d = ::cbor::Decoder::from_bytes(&refresh_requests[0].content[..]);
        if let Some(sd_account) = d.decode().next().and_then(|result| result.ok()) {
            env.sd_manager.handle_account_transfer(sd_account);
        }

        env.sd_manager.handle_churn(&churn_node);
        let refresh_requests = env.routing.refresh_requests_given();
        assert_eq!(refresh_requests.len(), 2);
        assert_eq!(refresh_requests[0], refresh_requests[1]);

        env.sd_manager.handle_churn(&churn_node);
        let refresh_requests = env.routing.refresh_requests_given();
        assert_eq!(refresh_requests.len(), 2);
    }
}<|MERGE_RESOLUTION|>--- conflicted
+++ resolved
@@ -216,17 +216,16 @@
         ::utils::NOT_HANDLED
     }
 
-<<<<<<< HEAD
     pub fn reset(&mut self, routing: ::vault::Routing) {
         self.routing = routing;
         self.chunk_store = ChunkStore::new(1073741824);
-=======
+    }
+
     fn handle_account_transfer(&mut self,
                                structured_data: ::routing::structured_data::StructuredData) {
         use ::types::Refreshable;
         self.chunk_store.delete(&structured_data.name());
         self.chunk_store.put(&structured_data.name(), structured_data.serialised_contents());
->>>>>>> 164fb5ba
     }
 }
 
