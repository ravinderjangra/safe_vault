--- conflicted
+++ resolved
@@ -178,13 +178,8 @@
         }
     }
 
-<<<<<<< HEAD
     // TODO: this will be covered by the task of https://maidsafe.atlassian.net/browse/MAID-1111
     fn handle_post_response(&mut self, 
-=======
-    // TODO: this will be covered by the task of https://maidsafe.atlassian.net/browse/MAID-1011
-    fn handle_post_response(&mut self,
->>>>>>> edeaa24a
                             _: Authority, // from_authority
                             _: NameType, // from_address
                             _: Result<Vec<u8>, ResponseError>) { // response
